<!DOCTYPE html>
<html lang="en">
<head>
  <meta charset="UTF-8" />
  <meta name="viewport" content="width=device-width, initial-scale=1.0"/>
  <title>Admin Dashboard</title>

  <!-- FullCalendar CSS -->
  <link href="https://cdn.jsdelivr.net/npm/fullcalendar@6.1.11/index.global.min.css" rel="stylesheet"/>
  <link rel="stylesheet" href="style.css"/>

  <style>
    #modeToggle       { position: fixed; top: 1rem; left: 1rem; z-index: 10001; }
    #logoutForm       { position: fixed; top: 1rem; right: 1rem; z-index: 10001; }
    #adminPanels,
    #userCalendar     { max-width: 800px; margin: 4rem auto 2rem; }
    .modal-backdrop   { z-index: 9998; display: none; align-items: center; justify-content: center; position: fixed; top: 0; left: 0; right: 0; bottom: 0; background: rgba(0,0,0,0.5); }
    .modal            { z-index: 10000; background: #fff; padding: 1rem; border-radius: 4px; }
    .day-price        { position: absolute; bottom: 2px; right: 2px; font-size: 0.75em; pointer-events: none; }
  </style>
</head>
<body>
  <button id="modeToggle">Switch to User View</button>
  <form id="logoutForm" action="/logout" method="POST">
    <button type="submit">Log Out</button>
  </form>

  <!-- ADMIN MODE -->
  <div id="adminPanels">
    <h2>Price Calendar</h2>
    <div id="adminCalendar"></div>

    <h2>Upload Gallery Image</h2>
    <input type="file" id="imageFile" accept="image/*"/>
    <button id="uploadBtn">Upload</button>
    <div id="uploadMsg"></div>

<<<<<<< HEAD
    <!-- Price‑edit modal -->
    <div id="priceModal" class="modal-backdrop" style="display:none;">
=======
    <!-- Price-edit modal -->
    <div id="priceModal" class="modal-backdrop">
>>>>>>> 314a7fbe
      <div class="modal">
        <h3>Set Price for <span id="priceDate"></span></h3>
        <form id="priceForm">
          <label>Price ($)</label>
          <input type="number" id="priceInput" min="0" required/>
          <div class="actions">
            <button type="button" id="priceCancel">Cancel</button>
            <button type="submit">Save</button>
          </div>
        </form>
      </div>
    </div>
  </div>

  <!-- USER MODE -->
  <div id="userCalendar">
    <h2>Guest Calendar Preview</h2>
    <div id="calendar"></div>
    <div id="message"></div>
  </div>

  <script src="https://cdn.jsdelivr.net/npm/fullcalendar@6.1.11/index.global.min.js"></script>
  <script src="https://cdn.jsdelivr.net/npm/luxon@3.4.0/build/global/luxon.min.js"></script>
  <script>
<<<<<<< HEAD
=======
    const DateTime = luxon.DateTime;
>>>>>>> 314a7fbe
    let adminMode = true;
    const bc = new BroadcastChannel('calendar-sync');

    const toggleBtn   = document.getElementById('modeToggle');
    const adminPanels = document.getElementById('adminPanels');
    const userCalDiv  = document.getElementById('userCalendar');

    const priceModal  = document.getElementById('priceModal');
    const priceDate   = document.getElementById('priceDate');
    const priceInput  = document.getElementById('priceInput');
    const priceForm   = document.getElementById('priceForm');
    const priceCancel = document.getElementById('priceCancel');

    const uploadBtn   = document.getElementById('uploadBtn');
    const imageFile   = document.getElementById('imageFile');
    const uploadMsg   = document.getElementById('uploadMsg');

    const adminCalEl  = document.getElementById('adminCalendar');
    const userCalEl   = document.getElementById('calendar');

    let bookings = [], prices = {};
    let adminCal, userCal;

    // Toggle admin/user view
    toggleBtn.addEventListener('click', () => {
      adminMode = !adminMode;
      adminPanels.style.display = adminMode ? 'block' : 'none';
      userCalDiv.style.display  = adminMode ? 'none'  : 'block';
      toggleBtn.textContent      = adminMode ? 'Switch to User View' : 'Switch to Admin View';
      if (!adminMode && userCal) {
        userCal.render();
      }
    });
    // Start in admin view
    adminPanels.style.display = 'block';
    userCalDiv.style.display  = 'none';
    toggleBtn.textContent     = 'Switch to User View';

    // Fetch bookings and prices, then init calendars
    (async () => {
      [bookings, prices] = await Promise.all([
        fetch('/api/bookings').then(r => r.json()),
        fetch('/api/prices').then(r => r.json())
      ]);
      renderCalendars();
    })();

    function getBlockedSet() {
      const s = new Set();
      bookings.forEach(b => {
        let d = new Date(b.start), e = new Date(b.end);
        while (d <= e) {
          s.add(DateTime.fromJSDate(d).toISODate());
          d.setDate(d.getDate()+1);
        }
      });
      return s;
    }

    function renderCalendars() {
      const blocked = getBlockedSet();

      // Destroy existing
      if (adminCal) adminCal.destroy();
      if (userCal)  userCal.destroy();

      // Admin Calendar
      adminCal = new FullCalendar.Calendar(adminCalEl, {
        initialView: 'dayGridMonth',
        dateClick: info => openPriceModal(info.dateStr),
        dayCellDidMount: info => {
          const ds = DateTime.fromJSDate(info.date).toISODate();
          if (blocked.has(ds)) info.el.classList.add('fc-day-disabled');
          if (prices[ds] != null) {
            const badge = document.createElement('div');
            badge.className   = 'day-price';
            badge.textContent = '$' + prices[ds];
            info.el.style.position = 'relative';
            info.el.appendChild(badge);
          }
        }
      });
      adminCal.render();

      // User Calendar
      userCal = new FullCalendar.Calendar(userCalEl, {
        initialView: 'dayGridMonth',
        dayCellDidMount: info => {
          const ds = DateTime.fromJSDate(info.date).toISODate();
          if (blocked.has(ds)) info.el.classList.add('fc-day-disabled');
          if (prices[ds] != null) {
            const badge = document.createElement('div');
            badge.className   = 'day-price';
            badge.textContent = '$' + prices[ds];
            info.el.style.position = 'relative';
            info.el.appendChild(badge);
          }
        }
      });
      // Don't render userCal until visible
      if (!adminMode) {
        userCal.render();
      }
    }

    function openPriceModal(dateStr) {
      priceDate.textContent = dateStr;
      priceInput.value      = prices[dateStr] ?? '';
      priceModal.style.display = 'flex';
    }
    priceCancel.onclick = () => (priceModal.style.display = 'none');

<<<<<<< HEAD
    // Save price and broadcast update
=======
    // Save price and rerender
>>>>>>> 314a7fbe
    priceForm.onsubmit = async e => {
      e.preventDefault();
      const date  = priceDate.textContent;
      const price = Number(priceInput.value);

      const res = await fetch('/api/prices', {
        method: 'POST',
        headers: { 'Content-Type': 'application/json' },
        body: JSON.stringify({ date, price })
      });
      if (!res.ok) return alert('Error saving price');

      prices[date] = price;
<<<<<<< HEAD
      bc.postMessage({ type: 'prices-updated' });
=======
      renderCalendars();
>>>>>>> 314a7fbe
      priceModal.style.display = 'none';
      bc.postMessage({ type: 'prices-updated' });
    };

    // Image upload
    uploadBtn.onclick = async () => {
      if (!imageFile.files[0]) return;
      const fd = new FormData();
      fd.append('image', imageFile.files[0]);
      const res = await fetch('/api/upload', { method:'POST', body: fd });
      const data = await res.json();
      uploadMsg.textContent = data.url;
      bc.postMessage({ type: 'images-updated' });
    };

<<<<<<< HEAD
    // USER CALENDAR
    function initUserCalendar() {
      const blocked = getBlockedSet();
      userCal = new FullCalendar.Calendar(userCalEl, {
        initialView: 'dayGridMonth',
        dayCellDidMount: info => {
          const ds = info.date.toISOString().slice(0,10);
          if (blocked.has(ds)) info.el.classList.add('fc-day-disabled');
          if (prices[ds] != null) {
            const d = document.createElement('div');
            d.className   = 'day-price';
            d.textContent = '$' + prices[ds];
            info.el.style.position = 'relative';
            info.el.appendChild(d);
          }
        }
      });
      userCal.render();
    }

    // Listen for broadcasts
    bc.onmessage = e => {
      if (e.data.type === 'prices-updated') {
        fetch('/api/prices').then(r => r.json()).then(newPrices => {
          prices = newPrices;
          adminCal.destroy();
          initAdminCalendar();
          userCal.destroy();
          initUserCalendar();
        });
=======
    // Broadcast listener
    bc.onmessage = e => {
      if (e.data.type === 'prices-updated') {
        fetch('/api/prices')
          .then(r => r.json())
          .then(p => { prices = p; renderCalendars(); });
>>>>>>> 314a7fbe
      }
    };
  </script>
</body>
</html>
<|MERGE_RESOLUTION|>--- conflicted
+++ resolved
@@ -35,13 +35,8 @@
     <button id="uploadBtn">Upload</button>
     <div id="uploadMsg"></div>
 
-<<<<<<< HEAD
     <!-- Price‑edit modal -->
     <div id="priceModal" class="modal-backdrop" style="display:none;">
-=======
-    <!-- Price-edit modal -->
-    <div id="priceModal" class="modal-backdrop">
->>>>>>> 314a7fbe
       <div class="modal">
         <h3>Set Price for <span id="priceDate"></span></h3>
         <form id="priceForm">
@@ -66,10 +61,6 @@
   <script src="https://cdn.jsdelivr.net/npm/fullcalendar@6.1.11/index.global.min.js"></script>
   <script src="https://cdn.jsdelivr.net/npm/luxon@3.4.0/build/global/luxon.min.js"></script>
   <script>
-<<<<<<< HEAD
-=======
-    const DateTime = luxon.DateTime;
->>>>>>> 314a7fbe
     let adminMode = true;
     const bc = new BroadcastChannel('calendar-sync');
 
@@ -182,11 +173,7 @@
     }
     priceCancel.onclick = () => (priceModal.style.display = 'none');
 
-<<<<<<< HEAD
     // Save price and broadcast update
-=======
-    // Save price and rerender
->>>>>>> 314a7fbe
     priceForm.onsubmit = async e => {
       e.preventDefault();
       const date  = priceDate.textContent;
@@ -200,11 +187,7 @@
       if (!res.ok) return alert('Error saving price');
 
       prices[date] = price;
-<<<<<<< HEAD
       bc.postMessage({ type: 'prices-updated' });
-=======
-      renderCalendars();
->>>>>>> 314a7fbe
       priceModal.style.display = 'none';
       bc.postMessage({ type: 'prices-updated' });
     };
@@ -220,7 +203,6 @@
       bc.postMessage({ type: 'images-updated' });
     };
 
-<<<<<<< HEAD
     // USER CALENDAR
     function initUserCalendar() {
       const blocked = getBlockedSet();
@@ -251,14 +233,6 @@
           userCal.destroy();
           initUserCalendar();
         });
-=======
-    // Broadcast listener
-    bc.onmessage = e => {
-      if (e.data.type === 'prices-updated') {
-        fetch('/api/prices')
-          .then(r => r.json())
-          .then(p => { prices = p; renderCalendars(); });
->>>>>>> 314a7fbe
       }
     };
   </script>
