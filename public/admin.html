--- conflicted
+++ resolved
@@ -3,38 +3,12 @@
 <head>
   <meta charset="UTF-8" />
   <meta name="viewport" content="width=device-width, initial-scale=1.0"/>
+  <meta name="viewport" content="width=device-width, initial-scale=1.0"/>
   <title>Admin Dashboard</title>
 
   <!-- FullCalendar CSS -->
   <link href="https://cdn.jsdelivr.net/npm/fullcalendar@6.1.11/index.global.min.css" rel="stylesheet"/>
   <link rel="stylesheet" href="style.css"/>
-<<<<<<< HEAD
-</head>
-<body>
-  <div class="container">
-    <button id="modeToggle" class="btn">Switch to User View</button>
-    <form id="logoutForm" action="/logout" method="POST">
-      <button type="submit" class="btn">Log Out</button>
-    </form>
-
-    <!-- ADMIN MODE -->
-    <div id="adminPanels">
-      <h2>Price Calendar</h2>
-      <div id="adminCalendar"></div>
-
-      <h2>Upload Gallery Image</h2>
-      <input type="file" id="imageFile" accept="image/*"/>
-      <button id="uploadBtn" class="btn">Upload</button>
-      <div id="uploadMsg"></div>
-    </div>
-
-    <!-- USER MODE PREVIEW -->
-    <div id="userCalendar" style="display: none;">
-      <h2>Guest Calendar Preview</h2>
-      <div id="calendar"></div>
-      <div id="message"></div>
-    </div>
-=======
 
   <style>
     #modeToggle       { position: fixed; top: 1rem; left: 1rem; z-index: 10001; }
@@ -44,12 +18,21 @@
     .modal-backdrop   { z-index: 9998; }
     .modal            { z-index: 10000; }
   </style>
+
+  <!-- FullCalendar CSS -->
+  <link href="https://cdn.jsdelivr.net/npm/fullcalendar@6.1.11/index.global.min.css" rel="stylesheet"/>
+  <link rel="stylesheet" href="style.css"/>
 </head>
 <body>
   <button id="modeToggle">Switch to User View</button>
   <form id="logoutForm" action="/logout" method="POST">
     <button type="submit">Log Out</button>
   </form>
+  <div class="container">
+    <button id="modeToggle" class="btn">Switch to User View</button>
+    <form id="logoutForm" action="/logout" method="POST">
+      <button type="submit" class="btn">Log Out</button>
+    </form>
 
   <!-- ADMIN MODE -->
   <div id="adminPanels">
@@ -76,20 +59,61 @@
       </div>
     </div>
   </div>
+    <!-- ADMIN MODE -->
+    <div id="adminPanels">
+      <h2>Price Calendar</h2>
+      <div id="adminCalendar"></div>
+
+      <h2>Upload Gallery Image</h2>
+      <input type="file" id="imageFile" accept="image/*"/>
+      <button id="uploadBtn" class="btn">Upload</button>
+      <div id="uploadMsg"></div>
+    </div>
 
   <!-- USER MODE -->
   <div id="userCalendar">
     <h2>Guest Calendar Preview</h2>
     <div id="calendar"></div>
     <div id="message"></div>
->>>>>>> 4316395e
+    <!-- USER MODE PREVIEW -->
+    <div id="userCalendar" style="display: none;">
+      <h2>Guest Calendar Preview</h2>
+      <div id="calendar"></div>
+      <div id="message"></div>
+    </div>
   </div>
 
   <!-- Scripts -->
   <script src="https://cdn.jsdelivr.net/npm/luxon@3.4.0/build/global/luxon.min.js"></script>
   <script src="https://cdn.jsdelivr.net/npm/fullcalendar@6.1.11/index.global.min.js"></script>
   <script>
-<<<<<<< HEAD
+    const API_KEY = 'supersecretkey';
+    let adminMode = true;
+
+    const bc = new BroadcastChannel('calendar-sync');  // channel for broadcasting updates
+
+    const toggleBtn   = document.getElementById('modeToggle');
+    const adminPanels = document.getElementById('adminPanels');
+    const userCalDiv  = document.getElementById('userCalendar');
+
+    const priceModal  = document.getElementById('priceModal');
+    const priceDate   = document.getElementById('priceDate');
+    const priceInput  = document.getElementById('priceInput');
+    const priceForm   = document.getElementById('priceForm');
+    const priceCancel = document.getElementById('priceCancel');
+
+    const uploadBtn   = document.getElementById('uploadBtn');
+    const imageFile   = document.getElementById('imageFile');
+    const uploadMsg   = document.getElementById('uploadMsg');
+
+    const adminCalEl  = document.getElementById('adminCalendar');
+    const userCalEl   = document.getElementById('calendar');
+    const messageEl   = document.getElementById('message');
+
+    let bookings = [], prices = {};
+    let adminCal, userCal;
+
+    // Toggle admin/user view
     const API_KEY      = 'supersecretkey';
     let adminMode      = true;
     let bookings       = [], prices = {};
@@ -119,98 +143,14 @@
       }
     };
 
-=======
-    const API_KEY = 'supersecretkey';
-    let adminMode = true;
-
-    const bc = new BroadcastChannel('calendar-sync');  // channel for broadcasting updates
-
-    const toggleBtn   = document.getElementById('modeToggle');
-    const adminPanels = document.getElementById('adminPanels');
-    const userCalDiv  = document.getElementById('userCalendar');
-
-    const priceModal  = document.getElementById('priceModal');
-    const priceDate   = document.getElementById('priceDate');
-    const priceInput  = document.getElementById('priceInput');
-    const priceForm   = document.getElementById('priceForm');
-    const priceCancel = document.getElementById('priceCancel');
-
-    const uploadBtn   = document.getElementById('uploadBtn');
-    const imageFile   = document.getElementById('imageFile');
-    const uploadMsg   = document.getElementById('uploadMsg');
-
-    const adminCalEl  = document.getElementById('adminCalendar');
-    const userCalEl   = document.getElementById('calendar');
-    const messageEl   = document.getElementById('message');
-
-    let bookings = [], prices = {};
-    let adminCal, userCal;
-
-    // Toggle admin/user view
->>>>>>> 4316395e
     toggleBtn.addEventListener('click', () => {
       adminMode         = !adminMode;
       adminPanels.style.display = adminMode ? 'block' : 'none';
       userCalDiv.style.display  = adminMode ? 'none'  : 'block';
       toggleBtn.textContent      = adminMode ? 'Switch to User View' : 'Switch to Admin View';
+      userCalDiv.style.display  = adminMode ? 'none'  : 'block';
+      toggleBtn.textContent      = adminMode ? 'Switch to User View' : 'Switch to Admin View';
     });
-<<<<<<< HEAD
-
-    async function loadData() {
-      [bookings, prices] = await Promise.all([
-        fetch('/api/bookings').then(r => r.json()),
-        fetch('/api/prices').then(r => r.json())
-      ]);
-    }
-
-    function initCalendars() {
-      if (adminCal) adminCal.destroy();
-      if (userCal)  userCal.destroy();
-
-      // ─── Admin price picker calendar ─────────
-      adminCal = new FullCalendar.Calendar(document.getElementById('adminCalendar'), {
-        initialView: 'dayGridMonth',
-        selectable: true,
-        height: 'auto',
-        dateClick: info => {
-          const price = prompt(`Set price for ${info.dateStr}`, prices[info.dateStr]||'');
-          if (price != null) {
-            fetch('/api/prices', {
-              method: 'POST',
-              headers:{ 'Content-Type':'application/json','X-API-KEY':API_KEY },
-              body: JSON.stringify({ date: info.dateStr, price })
-            }).then(() => bc.postMessage({ type:'price-updated' }));
-          }
-        },
-        dayCellDidMount: info => {
-          const ds = info.date.toISOString().slice(0,10);
-          if (prices[ds]!=null) {
-            const elt = document.createElement('div');
-            elt.textContent = '$'+prices[ds];
-            elt.className   = 'day-price';
-            info.el.style.position = 'relative';
-            info.el.appendChild(elt);
-          }
-        }
-      });
-      adminCal.render();
-
-      // ─── User preview calendar ─────────
-      userCal = new FullCalendar.Calendar(document.getElementById('calendar'), {
-        initialView: 'dayGridMonth',
-        height: 'auto',
-        dayCellDidMount: info => {
-          const ds = info.date.toISOString().split('T')[0];
-          if (bookings.some(b=>b.date===ds)) {
-            info.el.classList.add('fc-day-disabled');
-          }
-          if (prices[ds]!=null) {
-            const elt = document.createElement('div');
-            elt.textContent = '$'+prices[ds];
-            elt.className   = 'day-price';
-            info.el.style.position = 'relative';
-            info.el.appendChild(elt);
-=======
     adminPanels.style.display = 'block';  // start in admin mode
 
     // Load data
@@ -327,14 +267,86 @@
             d.textContent = '$' + prices[ds];
             info.el.style.position = 'relative';
             info.el.appendChild(d);
->>>>>>> 4316395e
           }
         }
       });
       userCal.render();
     }
 
-<<<<<<< HEAD
+    // Listen for broadcasts (also works across tabs on same origin)
+    bc.onmessage = e => {
+      if (e.data.type === 'prices-updated') {
+        // re-fetch prices and update both calendars
+        fetch('/api/prices').then(r => r.json()).then(newPrices => {
+          prices = newPrices;
+          adminCal.destroy();
+          initAdminCalendar();
+          userCal.destroy();
+          initUserCalendar();
+        });
+      }
+    };
+
+    async function loadData() {
+      [bookings, prices] = await Promise.all([
+        fetch('/api/bookings').then(r => r.json()),
+        fetch('/api/prices').then(r => r.json())
+      ]);
+    }
+
+    function initCalendars() {
+      if (adminCal) adminCal.destroy();
+      if (userCal)  userCal.destroy();
+
+      // ─── Admin price picker calendar ─────────
+      adminCal = new FullCalendar.Calendar(document.getElementById('adminCalendar'), {
+        initialView: 'dayGridMonth',
+        selectable: true,
+        height: 'auto',
+        dateClick: info => {
+          const price = prompt(`Set price for ${info.dateStr}`, prices[info.dateStr]||'');
+          if (price != null) {
+            fetch('/api/prices', {
+              method: 'POST',
+              headers:{ 'Content-Type':'application/json','X-API-KEY':API_KEY },
+              body: JSON.stringify({ date: info.dateStr, price })
+            }).then(() => bc.postMessage({ type:'price-updated' }));
+          }
+        },
+        dayCellDidMount: info => {
+          const ds = info.date.toISOString().slice(0,10);
+          if (prices[ds]!=null) {
+            const elt = document.createElement('div');
+            elt.textContent = '$'+prices[ds];
+            elt.className   = 'day-price';
+            info.el.style.position = 'relative';
+            info.el.appendChild(elt);
+          }
+        }
+      });
+      adminCal.render();
+
+      // ─── User preview calendar ─────────
+      userCal = new FullCalendar.Calendar(document.getElementById('calendar'), {
+        initialView: 'dayGridMonth',
+        height: 'auto',
+        dayCellDidMount: info => {
+          const ds = info.date.toISOString().split('T')[0];
+          if (bookings.some(b=>b.date===ds)) {
+            info.el.classList.add('fc-day-disabled');
+          }
+          if (prices[ds]!=null) {
+            const elt = document.createElement('div');
+            elt.textContent = '$'+prices[ds];
+            elt.className   = 'day-price';
+            info.el.style.position = 'relative';
+            info.el.appendChild(elt);
+          }
+        }
+      });
+      userCal.render();
+    }
+
     // ─── Image upload handler ─────────
     uploadBtn.addEventListener('click', async () => {
       if (!imageFile.files.length) return showMessage('Choose an image','error');
@@ -364,21 +376,6 @@
       await loadData();
       initCalendars();
     })();
-=======
-    // Listen for broadcasts (also works across tabs on same origin)
-    bc.onmessage = e => {
-      if (e.data.type === 'prices-updated') {
-        // re-fetch prices and update both calendars
-        fetch('/api/prices').then(r => r.json()).then(newPrices => {
-          prices = newPrices;
-          adminCal.destroy();
-          initAdminCalendar();
-          userCal.destroy();
-          initUserCalendar();
-        });
-      }
-    };
->>>>>>> 4316395e
   </script>
 </body>
-</html>+</html>
